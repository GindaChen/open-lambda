--- conflicted
+++ resolved
@@ -21,33 +21,16 @@
 
 // HandlerSetOpts wraps parameters necessary to create a HandlerSet.
 type HandlerSetOpts struct {
-<<<<<<< HEAD
-	Rm     registry.RegistryManager
-	Sf     sb.SandboxFactory
-	Pm     pmanager.PoolManager
-	Config *config.Config
-	Lru    *HandlerLRU
-=======
 	RegMgr    registry.RegistryManager
 	SbFactory sb.SandboxFactory
 	PoolMgr   pmanager.PoolManager
 	Config    *config.Config
 	Lru       *HandlerLRU
->>>>>>> 29e3cc36
 }
 
 // HandlerSet represents a collection of Handlers of a worker server. It
 // manages the Handler by HandlerLRU.
 type HandlerSet struct {
-<<<<<<< HEAD
-	mutex    sync.Mutex
-	handlers map[string]*Handler
-	rm       registry.RegistryManager
-	sf       sb.SandboxFactory
-	pm       pmanager.PoolManager
-	config   *config.Config
-	lru      *HandlerLRU
-=======
 	mutex     sync.Mutex
 	handlers  map[string]*Handler
 	regMgr    registry.RegistryManager
@@ -57,24 +40,12 @@
 	installer pip.InstallManager
 	lru       *HandlerLRU
 	workerDir string
->>>>>>> 29e3cc36
 }
 
 // Handler handles requests to run a lambda on a worker server. It handles
 // concurrency and communicates with the sandbox manager to change the
 // state of the container that servers the lambda.
 type Handler struct {
-<<<<<<< HEAD
-	mutex    sync.Mutex
-	hset     *HandlerSet
-	name     string
-	sandbox  sb.Sandbox
-	lastPull *time.Time
-	state    state.HandlerState
-	runners  int
-	code     []byte
-	codeDir  string
-=======
 	mutex      sync.Mutex
 	hset       *HandlerSet
 	name       string
@@ -87,7 +58,6 @@
 	imports    []string
 	installs   []string
 	sandboxDir string
->>>>>>> 29e3cc36
 }
 
 // NewHandlerSet creates an empty HandlerSet
@@ -208,21 +178,13 @@
 			}
 		}
 
-<<<<<<< HEAD
-		if h.hset.pm != nil {
-=======
 		if h.hset.poolMgr != nil {
->>>>>>> 29e3cc36
 			containerSB, ok := h.sandbox.(sb.ContainerSandbox)
 			if !ok {
 				return nil, errors.New("forkenter only supported with ContainerSandbox")
 			}
 
-<<<<<<< HEAD
-			h.hset.pm.ForkEnter(containerSB)
-=======
 			h.hset.poolMgr.ForkEnter(containerSB, h.imports)
->>>>>>> 29e3cc36
 		}
 	} else if h.state == state.Paused { // unpause if paused
 		if err := h.sandbox.Unpause(); err != nil {
