package pmanager

/*
#include <stdio.h>
#include <stdlib.h>
#include <errno.h>
#include <string.h>
#include <fcntl.h>
#include <unistd.h>
#include <sys/types.h>
#include <sys/stat.h>
#include <sys/socket.h>
#include <sys/un.h>

char errmsg[1024];

int
sendfd(int s, int fd) {
	char buf[1];
	struct iovec iov;
	struct msghdr msg;
	struct cmsghdr *cmsg;
	int n;
	char cms[CMSG_SPACE(sizeof(int))];

	buf[0] = 0;
	iov.iov_base = buf;
	iov.iov_len = 1;

	memset(&msg, 0, sizeof msg);
	msg.msg_iov = &iov;
	msg.msg_iovlen = 1;
	msg.msg_control = (caddr_t)cms;
	msg.msg_controllen = CMSG_LEN(sizeof(int));

	cmsg = CMSG_FIRSTHDR(&msg);
	cmsg->cmsg_len = CMSG_LEN(sizeof(int));
	cmsg->cmsg_level = SOL_SOCKET;
	cmsg->cmsg_type = SCM_RIGHTS;
	memmove(CMSG_DATA(cmsg), &fd, sizeof(int));

	if((n = sendmsg(s, &msg, 0)) != iov.iov_len) {
        return -1;
    }

	return 0;
}

const char*
sendFds(char *sockPath, char *pid, char *pkgs) {
    char *path;
    int k;

    // Namespaces to be merged (all but 'user') - MUST merge 'mnt' last

    const int NUM_NS = 6;
    int nsfds[NUM_NS];
    const char *ns[NUM_NS];
    ns[0] = "cgroup";
    ns[1] = "ipc";
    ns[2] = "uts";
    ns[3] = "net";
    ns[4] = "pid";
    ns[5] = "mnt";

    // Get fds for all namespaces.

    for(k = 0; k < NUM_NS; k++) {
        path = (char*)malloc(10+strlen(pid)+strlen(ns[k]));
        sprintf(path, "/proc/%s/ns/%s", pid, ns[k]);

        nsfds[k] = open(path, O_RDONLY);
        if (nsfds[k] == -1) {
            sprintf(errmsg, "open: %s\n", strerror(errno));
            return errmsg;
        }
    }

    // Connect to server via socket.

    int s, len, ret;
    struct sockaddr_un remote;

    if ((s = socket(AF_UNIX, SOCK_STREAM, 0)) == -1) {
        sprintf(errmsg, "socket: %s\n", strerror(errno));
        return errmsg;
    }

    remote.sun_family = AF_UNIX;
    strcpy(remote.sun_path, sockPath);
    len = strlen(remote.sun_path) + sizeof(remote.sun_family);
    if (connect(s, (struct sockaddr *)&remote, len) == -1) {
        sprintf(errmsg, "connect: %s\n", strerror(errno));
        return errmsg;
    }

    // Send fds to server.

    for(k = 0; k < NUM_NS; k++) {
        if (sendfd(s, nsfds[k]) == -1) {
            sprintf(errmsg, "sendfd: %s\n", strerror(errno));
            return errmsg;
        }
    }

    // Send package string to server.

    int buflen = 500;
    if(send(s, pkgs, buflen, 0) == -1) {
        sprintf(errmsg, "send: %s\n", strerror(errno));
        return errmsg;
    }

    // Receive spawned PID from server.

    static char buf[50];

    if((len = recv(s, buf, 50, 0)) == -1) {
        sprintf(errmsg, "recv: %s\n", strerror(errno));
        return errmsg;
    }

    if(close(s) == -1) {
        sprintf(errmsg, "close: %s\n", strerror(errno));
        return errmsg;
    }

    return buf;
}
*/
import "C"

import (
	"errors"
	"fmt"
<<<<<<< HEAD
	"strings"
=======

	"github.com/open-lambda/open-lambda/worker/benchmarker"
>>>>>>> c5ba3f2c
)

/*
 * Send the namespace file descriptors for the targetPid process
 * and the passed package list to a lambda server listening on the
 * unix socket at sockPath.
 *
 * The packages in pkgList are assumed to be whitespace-delimited.
 *
 * Returns the PID of the spawned process upon success.
 */

<<<<<<< HEAD
func forkRequest(sockPath, targetPid string, pkgList []string, handler bool) (pid string, err error) {
	var signal string
	if handler {
		signal = "serve"
	} else {
		signal = "cache"
	}

	pkgStr := strings.Join(append(pkgList, signal), " ")

	csock := C.CString(sockPath)
	cpid := C.CString(targetPid)
	cpkgs := C.CString(pkgStr)

=======
func sendFds(sockPath, targetPid, pkgList string) (pid string, err error) {
	b := benchmarker.GetBenchmarker()
	var t *benchmarker.Timer
	if b != nil {
		t = b.CreateTimer("send fds", "us")
	}
	csock := C.CString(sockPath)
	cpid := C.CString(targetPid)
	cpkgs := C.CString(pkgList)
	if t != nil {
		t.Start()
	}
>>>>>>> c5ba3f2c
	ret, err := C.sendFds(csock, cpid, cpkgs)
	if t != nil {
		t.End()
	}
	pid = C.GoString(ret)
	if err != nil {
		return "", errors.New(fmt.Sprintf("sendFds: %s", pid))
	}

	return pid, nil
}<|MERGE_RESOLUTION|>--- conflicted
+++ resolved
@@ -133,12 +133,9 @@
 import (
 	"errors"
 	"fmt"
-<<<<<<< HEAD
 	"strings"
-=======
 
 	"github.com/open-lambda/open-lambda/worker/benchmarker"
->>>>>>> c5ba3f2c
 )
 
 /*
@@ -151,8 +148,17 @@
  * Returns the PID of the spawned process upon success.
  */
 
-<<<<<<< HEAD
 func forkRequest(sockPath, targetPid string, pkgList []string, handler bool) (pid string, err error) {
+	b := benchmarker.GetBenchmarker()
+	var t *benchmarker.Timer
+	if b != nil {
+		t = b.CreateTimer("send fds", "us")
+	}
+
+	if t != nil {
+		t.Start()
+	}
+
 	var signal string
 	if handler {
 		signal = "serve"
@@ -166,20 +172,6 @@
 	cpid := C.CString(targetPid)
 	cpkgs := C.CString(pkgStr)
 
-=======
-func sendFds(sockPath, targetPid, pkgList string) (pid string, err error) {
-	b := benchmarker.GetBenchmarker()
-	var t *benchmarker.Timer
-	if b != nil {
-		t = b.CreateTimer("send fds", "us")
-	}
-	csock := C.CString(sockPath)
-	cpid := C.CString(targetPid)
-	cpkgs := C.CString(pkgList)
-	if t != nil {
-		t.Start()
-	}
->>>>>>> c5ba3f2c
 	ret, err := C.sendFds(csock, cpid, cpkgs)
 	if t != nil {
 		t.End()
