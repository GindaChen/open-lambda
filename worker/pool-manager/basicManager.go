package pmanager

import (
	"bufio"
	"errors"
	"fmt"
	"os"
	"strings"
	"time"

	docker "github.com/fsouza/go-dockerclient"
	dutil "github.com/open-lambda/open-lambda/worker/dockerutil"
	sb "github.com/open-lambda/open-lambda/worker/sandbox"

<<<<<<< HEAD
	"github.com/open-lambda/open-lambda/worker/benchmarker"
=======
	"github.com/open-lambda/open-lambda/worker/config"
	"github.com/open-lambda/open-lambda/worker/pool-manager/policy"
>>>>>>> 29e3cc36
)

type BasicManager struct {
	servers []policy.ForkServer
	poolDir string
	cid     string
	matcher policy.CacheMatcher
	evictor policy.CacheEvictor
}

func NewBasicManager(opts *config.Config) (bm *BasicManager, err error) {
	poolDir := opts.Pool_dir
	numServers := opts.Num_forkservers

	cid, err := initPoolContainer(poolDir, opts.Cluster_name, numServers)
	if err != nil {
		return nil, err
	}

	pidPath := fmt.Sprintf("%s/fspids", poolDir)
	// wait up to 5s for servers to spawn
	start := time.Now()
	for ok := true; ok; ok = os.IsNotExist(err) {
		_, err = os.Stat(pidPath)
		if time.Since(start).Seconds() > 5 {
			return nil, errors.New("forkservers failed to spawn")
		}
	}

	pidFile, err := os.Open(pidPath)
	if err != nil {
		return nil, err
	}
	defer pidFile.Close()

	scnr := bufio.NewScanner(pidFile)

	servers := make([]policy.ForkServer, numServers, numServers)
	for k := 0; k < numServers; k++ {
		sockPath := fmt.Sprintf("%s/fs%d/fs.sock", poolDir, k)

		// wait up to 5s for server to initialize
		start := time.Now()
		for ok := true; ok; ok = os.IsNotExist(err) {
			_, err = os.Stat(sockPath)
			if time.Since(start).Seconds() > 5 {
				return nil, errors.New("forkservers failed to initialize")
			}
		}

		if !scnr.Scan() {
			return nil, errors.New("too few lines in fspid file")
		}

		fspid := scnr.Text()

		if err := scnr.Err(); err != nil {
			return nil, err
		}

		servers[k] = policy.ForkServer{
			Pid:      fspid,
			SockPath: sockPath,
			Packages: []string{},
		}
	}

	bm = &BasicManager{
		servers: servers,
		cid:     cid,
		matcher: policy.NewRandomMatcher(servers),
		evictor: policy.NewRandomEvictor(servers),
	}

	return bm, nil
}

<<<<<<< HEAD
func (bm *BasicManager) ForkEnter(sandbox sb.ContainerSandbox) (err error) {
	fs := bm.chooseRandom()

	docker_sb, ok := sandbox.(*sb.DockerSandbox)
	if !ok {
		return errors.New("forkenter only supported with DockerSandbox")
	}

	b := benchmarker.GetBenchmarker()
	var t *benchmarker.Timer
	if b != nil {
		t = b.CreateTimer("Unpause docker container", "ms")
		t.Start()
	}

	// signal interpreter to forkenter into sandbox's namespace
	pid, err := sendFds(fs.sockPath, sandbox.NSPid())

=======
func (bm *BasicManager) ForkEnter(sandbox sb.ContainerSandbox, req_pkgs []string) (err error) {
	fs, pkgs := bm.matcher.Match(req_pkgs)

	// signal interpreter to forkenter into sandbox's namespace
	pid, err := sendFds(fs.SockPath, sandbox.NSPid(), strings.Join(pkgs, " "))
>>>>>>> 29e3cc36
	if err != nil {
		return err
	}

	if t != nil {
		t.End()
	}

	// change cgroup of spawned lambda server
	if err = sandbox.CGroupEnter(pid); err != nil {
		return err
	}

	return nil
}

func initPoolContainer(poolDir, clusterName string, numServers int) (cid string, err error) {
	client, err := docker.NewClientFromEnv()
	if err != nil {
		return "", err
	}

	if err = os.MkdirAll(poolDir, os.ModeDir); err != nil {
		return "", err
	}

	labels := map[string]string{
		dutil.DOCKER_LABEL_CLUSTER: clusterName,
		dutil.DOCKER_LABEL_TYPE:    dutil.POOL,
	}

	volumes := []string{
		fmt.Sprintf("%s:%s", poolDir, "/host"),
	}

	caps := []string{"SYS_ADMIN"}

	cmd := []string{"python", "/initservers.py", fmt.Sprintf("%d", numServers)}

	container, err := client.CreateContainer(
		docker.CreateContainerOptions{
			Config: &docker.Config{
				Image:  dutil.POOL_IMAGE,
				Labels: labels,
				Cmd:    cmd,
			},
			HostConfig: &docker.HostConfig{
				Binds:   volumes,
				PidMode: "host",
				CapAdd:  caps,
			},
		},
	)

	if err := client.StartContainer(container.ID, nil); err != nil {
		return "", err
	}

	return container.ID, nil
}<|MERGE_RESOLUTION|>--- conflicted
+++ resolved
@@ -12,12 +12,8 @@
 	dutil "github.com/open-lambda/open-lambda/worker/dockerutil"
 	sb "github.com/open-lambda/open-lambda/worker/sandbox"
 
-<<<<<<< HEAD
-	"github.com/open-lambda/open-lambda/worker/benchmarker"
-=======
 	"github.com/open-lambda/open-lambda/worker/config"
 	"github.com/open-lambda/open-lambda/worker/pool-manager/policy"
->>>>>>> 29e3cc36
 )
 
 type BasicManager struct {
@@ -95,38 +91,13 @@
 	return bm, nil
 }
 
-<<<<<<< HEAD
-func (bm *BasicManager) ForkEnter(sandbox sb.ContainerSandbox) (err error) {
-	fs := bm.chooseRandom()
-
-	docker_sb, ok := sandbox.(*sb.DockerSandbox)
-	if !ok {
-		return errors.New("forkenter only supported with DockerSandbox")
-	}
-
-	b := benchmarker.GetBenchmarker()
-	var t *benchmarker.Timer
-	if b != nil {
-		t = b.CreateTimer("Unpause docker container", "ms")
-		t.Start()
-	}
-
-	// signal interpreter to forkenter into sandbox's namespace
-	pid, err := sendFds(fs.sockPath, sandbox.NSPid())
-
-=======
 func (bm *BasicManager) ForkEnter(sandbox sb.ContainerSandbox, req_pkgs []string) (err error) {
 	fs, pkgs := bm.matcher.Match(req_pkgs)
 
 	// signal interpreter to forkenter into sandbox's namespace
 	pid, err := sendFds(fs.SockPath, sandbox.NSPid(), strings.Join(pkgs, " "))
->>>>>>> 29e3cc36
 	if err != nil {
 		return err
-	}
-
-	if t != nil {
-		t.End()
 	}
 
 	// change cgroup of spawned lambda server
